--- conflicted
+++ resolved
@@ -58,15 +58,6 @@
     }
 }
 
-<<<<<<< HEAD
-apply plugin: "maven"
-apply plugin: "signing"
-
-version = "0.7.7"
-group = "com.radiusnetworks"
-
-=======
->>>>>>> 4185a5bd
 repositories {
     mavenCentral()
 }
@@ -85,8 +76,6 @@
     }
 }
 
-<<<<<<< HEAD
-=======
 apply plugin: "maven"
 apply plugin: "signing"
 
@@ -154,7 +143,6 @@
         classifier = 'javadoc'
         from androidJavadocs.destinationDir
     }
->>>>>>> 4185a5bd
 
     task androidSourcesJar(type: Jar) {
         classifier = 'sources'
@@ -174,14 +162,6 @@
     }
 }
 
-<<<<<<< HEAD
-
-task wrapper(type: org.gradle.api.tasks.wrapper.Wrapper) {
-    gradleVersion = '1.9'
-}
-
-=======
->>>>>>> 4185a5bd
 task distribution(dependsOn: ["bundleEclipse", "build", "clean"]) << {
     println "Building with version=$version"
 }
